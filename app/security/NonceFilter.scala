--- conflicted
+++ resolved
@@ -28,12 +28,8 @@
 
   private val random = new SecureRandom()
 
-<<<<<<< HEAD
-  override def apply(next: RequestHeader => Future[Result])(request: RequestHeader): Future[Result] = {
-=======
   override def apply(next: (RequestHeader) => Future[Result])(request: RequestHeader): Future[Result] = {
     import mat.executionContext
->>>>>>> 6f780698
     val nonce = generateNonce
     next(request.addAttr(NonceFilter.NonceKey, nonce)).map { result =>
       if(result.header.headers.contains("Content-Security-Policy")) {
