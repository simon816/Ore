--- conflicted
+++ resolved
@@ -33,13 +33,10 @@
 import util.JavaUtils.autoClose
 import util.StringUtils._
 import views.html.projects.{versions => views}
-<<<<<<< HEAD
 import _root_.views.html.helper
 import models.user.UserActionLogger
 import ore.project.factory.TagAlias.ProjectTag
 import util.JavaUtils.autoClose
-=======
->>>>>>> ca2f44db
 
 import scala.concurrent.ExecutionContext.Implicits.global
 import scala.concurrent.Future
@@ -105,12 +102,10 @@
       implicit val data = request.data
       implicit val p = data.project
       withVersion(versionString) { version =>
-<<<<<<< HEAD
-        version.description = this.forms.VersionDescription.bindFromRequest.get.trim
-        UserActionLogger.log(users.current.get, s"Edited description of $author/$slug version ${version.name}")
-=======
+        users.current.map { user =>
+          UserActionLogger.log(user.get, s"Edited description of $author/$slug version ${version.name}")
+        }
         version.setDescription(this.forms.VersionDescription.bindFromRequest.get.trim)
->>>>>>> ca2f44db
         Redirect(self.show(author, slug, versionString))
       }
     }
@@ -130,12 +125,10 @@
       implicit val data = request.data
       implicit val p = data.project
       withVersion(versionString) { version =>
-<<<<<<< HEAD
-        project.recommendedVersion = version
-        UserActionLogger.log(users.current.get, s"Set the Recommended Version of $author/$slug to ${version.name}")
-=======
+        users.current.map { user =>
+          UserActionLogger.log(user.get, s"Set the Recommended Version of $author/$slug to ${version.name}")
+        }
         data.project.setRecommendedVersion(version)
->>>>>>> ca2f44db
         Redirect(self.show(author, slug, versionString))
       }
     }
@@ -156,15 +149,12 @@
       implicit val r = request.request
       implicit val p = project.project
       withVersion(versionString) { version =>
+        users.current.map { user =>
+          UserActionLogger.log(user.get, s"Approved version ${version.name} of $author/$slug")
+        }
         version.setReviewed(reviewed = true)
-<<<<<<< HEAD
-        version.reviewer = request.user
-        version.approvedAt = this.service.theTime
-        UserActionLogger.log(users.current.get, s"Approved version ${version.name} of $author/$slug")
-=======
         version.setReviewer(request.user)
         version.setApprovedAt(this.service.theTime)
->>>>>>> ca2f44db
         Redirect(self.show(author, slug, versionString))
       }
     }
@@ -251,16 +241,12 @@
               this.factory.processSubsequentPluginUpload(uploadData, user, request.data.project).map(_.fold(
                 err => Redirect(call).withError(err),
                 version => {
-<<<<<<< HEAD
-                  UserActionLogger.log(users.current.get, s"Uploaded ${version.underlying.name} to $author/$slug" +
-                    s" (File: ${uploadData.pluginFileName}, Sig: ${uploadData.signatureFileName})")
-
-                  version.underlying.authorId = user.id.getOrElse(-1)
-                  Redirect(self.showCreatorWithMeta(request.project.ownerName, slug, version.underlying.versionString))
-=======
+                  users.current.map { user =>
+                    UserActionLogger.log(user.get, s"Uploaded ${version.underlying.name} to $author/$slug" +
+                      s" (File: ${uploadData.pluginFileName}, Sig: ${uploadData.signatureFileName})")
+                  }
                   version.underlying.setAuthorId(user.id.getOrElse(-1))
                   Redirect(self.showCreatorWithMeta(request.data.project.ownerName, slug, version.underlying.versionString))
->>>>>>> ca2f44db
                 }
               ))
             } catch {
@@ -376,35 +362,18 @@
                             Redirect(self.show(author, slug, versionString))
                           }
                         }
-<<<<<<< HEAD
-
-                        val newVersion = pendingVersion.complete().get
-                        if (versionData.recommended)
-                          project.recommendedVersion = newVersion
-
-                        addUnstableTag(newVersion)
-                        UserActionLogger.log(users.current.get, s"Published version $versionString for $author/$slug")
-                        Redirect(self.show(author, slug, versionString))
-                      }
-                    )
-                  }
-                case Some(pendingProject) =>
-                  // Found a pending project, create it with first version
-                  val project = pendingProject.complete().get
-                  addUnstableTag(project.recommendedVersion)
-                  UserActionLogger.log(users.current.get, s"Published version $versionString for $author/$slug")
-                  Redirect(ShowProject(author, slug))
-=======
                       )
                     }
                   }
                 case Some(pendingProject) =>
                   // Found a pending project, create it with first version
                   pendingProject.complete.map { created =>
+                    users.current.map { user =>
+                      UserActionLogger.log(user.get, s"Published version $versionString for $author/$slug")
+                    }
                     addUnstableTag(created._2, versionData.unstable)
                     Redirect(ShowProject(author, slug))
                   }
->>>>>>> ca2f44db
               }
             }
           )
@@ -453,7 +422,9 @@
       implicit val p = data.project
       withVersion(versionString) { version =>
         this.projects.deleteVersion(version)
-        UserActionLogger.log(users.current.get, s"Deleted version $versionString from $author/$slug")
+        users.current.map { user =>
+          UserActionLogger.log(user.get, s"Deleted version $versionString from $author/$slug")
+        }
         Redirect(self.showList(author, slug, None, None))
       }
     }
