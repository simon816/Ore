package controllers.project

import java.nio.file.Files._
import java.nio.file.{Files, StandardCopyOption}
import java.sql.Timestamp
import java.util.{Date, UUID}

import com.github.tminglei.slickpg.InetString
import controllers.OreBaseController
import controllers.sugar.Bakery
import controllers.sugar.Requests.{OreRequest, ProjectRequest}
import db.ModelService
import db.impl.OrePostgresDriver.api._
import discourse.OreDiscourseApi
import form.OreForms
import javax.inject.Inject
import models.project._
import models.viewhelper.{ProjectData, VersionData}
import ore.permission.{EditVersions, ReviewProjects}
<<<<<<< HEAD
import ore.project.factory.{PendingProject, ProjectFactory}
=======
import ore.project.factory.TagAlias.ProjectTag
import ore.project.factory.{PendingProject, PendingVersion, ProjectFactory}
>>>>>>> 6f780698
import ore.project.io.DownloadTypes._
import ore.project.io.{DownloadTypes, InvalidPluginFileException, PluginFile, PluginUpload}
import ore.{OreConfig, OreEnv, StatTracker}
import play.api.Logger
import play.api.cache.AsyncCacheApi
import play.api.i18n.MessagesApi
import play.api.libs.json.Json
import play.api.mvc.{Request, Result}
import play.filters.csrf.CSRF
import security.spauth.SingleSignOnConsumer
import util.StringUtils._
import util.syntax._
import views.html.projects.{versions => views}
<<<<<<< HEAD
import _root_.views.html.helper
import models.user.{UserActionLogger, LoggedAction}
import ore.project.factory.TagAlias.ProjectTag
import util.JavaUtils.autoClose
=======
import scala.concurrent.{ExecutionContext, Future}
>>>>>>> 6f780698

import util.functional.{EitherT, OptionT}
import util.instances.future._

/**
  * Controller for handling Version related actions.
  */
class Versions @Inject()(stats: StatTracker,
                         forms: OreForms,
                         factory: ProjectFactory,
                         forums: OreDiscourseApi,
                         implicit override val bakery: Bakery,
                         implicit override val sso: SingleSignOnConsumer,
                         implicit override val cache: AsyncCacheApi,
                         implicit override val messagesApi: MessagesApi,
                         implicit override val env: OreEnv,
                         implicit override val config: OreConfig,
                         implicit override val service: ModelService)(implicit val ec: ExecutionContext)
  extends OreBaseController {

  private val fileManager = this.projects.fileManager
  private val self = controllers.project.routes.Versions
  private val warnings = this.service.access[DownloadWarning](classOf[DownloadWarning])

  private def VersionEditAction(author: String, slug: String)
  = AuthedProjectAction(author, slug, requireUnlock = true) andThen ProjectPermissionAction(EditVersions)

  /**
    * Shows the specified version view page.
    *
    * @param author        Owner name
    * @param slug          Project slug
    * @param versionString Version name
    * @return Version view
    */
  def show(author: String, slug: String, versionString: String) = ProjectAction(author, slug) async { request =>
    implicit val r = request.request
    val res = for {
      version <- getVersion(request.data.project, versionString)
      data <- EitherT.right[Result](VersionData.of(request, version))
      response <- EitherT.right[Result](this.stats.projectViewed(request)(request => Ok(views.view(data, request.scoped))))
    } yield response

    res.merge
  }

  /**
    * Saves the specified Version's description.
    *
    * @param author        Project owner
    * @param slug          Project slug
    * @param versionString Version name
    * @return View of Version
    */
  def saveDescription(author: String, slug: String, versionString: String) = {
    VersionEditAction(author, slug).async { request =>
      implicit val r = request.request
<<<<<<< HEAD
      implicit val data = request.data
      implicit val p = data.project
      withVersion(versionString) { version =>
        val oldDescription = version.description.getOrElse("")
        val newDescription = this.forms.VersionDescription.bindFromRequest.get.trim
        version.setDescription(newDescription)
        UserActionLogger.log(request.request, LoggedAction.VersionDescriptionEdited, version.id.getOrElse(-1), newDescription, oldDescription)
=======
      val res = for {
        version <- getVersion(request.data.project, versionString)
        description <- bindFormEitherT[Future](this.forms.VersionDescription)(_ => BadRequest: Result)
      } yield {
        version.setDescription(description.trim)
>>>>>>> 6f780698
        Redirect(self.show(author, slug, versionString))
      }

      res.merge
    }
  }

  /**
    * Sets the specified Version as the recommended download.
    *
    * @param author         Project owner
    * @param slug           Project slug
    * @param versionString  Version name
    * @return               View of version
    */
  def setRecommended(author: String, slug: String, versionString: String) = {
    VersionEditAction(author, slug).async { implicit request =>
      implicit val r = request.request
<<<<<<< HEAD
      implicit val data = request.data
      implicit val p = data.project
      withVersion(versionString) { version =>
        UserActionLogger.log(request.request, LoggedAction.VersionAsRecommended, version.id.getOrElse(-1), "recommended version", "listed version")
        data.project.setRecommendedVersion(version)
=======
      getVersion(request.data.project, versionString).map { version =>
        request.data.project.setRecommendedVersion(version)
>>>>>>> 6f780698
        Redirect(self.show(author, slug, versionString))
      }.merge
    }
  }

  /**
    * Sets the specified Version as approved by the moderation staff.
    *
    * @param author         Project owner
    * @param slug           Project slug
    * @param versionString  Version name
    * @return               View of version
    */
  def approve(author: String, slug: String, versionString: String) = {
    (AuthedProjectAction(author, slug, requireUnlock = true)
      andThen ProjectPermissionAction(ReviewProjects)).async { implicit request =>
      implicit val r = request.request
<<<<<<< HEAD
      implicit val p = project.project
      withVersion(versionString) { version =>
        UserActionLogger.log(request.request, LoggedAction.VersionApproved, version.id.getOrElse(-1), "approved", "unapproved")
=======
      getVersion(request.data.project, versionString).map { version =>
>>>>>>> 6f780698
        version.setReviewed(reviewed = true)
        version.setReviewer(request.user)
        version.setApprovedAt(this.service.theTime)
        Redirect(self.show(author, slug, versionString))
      }.merge
    }
  }

  /**
    * Displays the "versions" tab within a Project view.
    *
    * @param author   Owner of project
    * @param slug     Project slug
    * @param channels Visible channels
    * @return View of project
    */
  def showList(author: String, slug: String, channels: Option[String], page: Option[Int]) = {
    ProjectAction(author, slug).async { request =>
      val data = request.data
      implicit val r = request.request
      data.project.channels.toSeq.flatMap { allChannels =>
        var visibleNames: Option[Array[String]] = channels.map(_.toLowerCase.split(','))
        val visible: Option[Array[Channel]] = visibleNames.map(_.map { name =>
          allChannels.find(_.name.equalsIgnoreCase(name))
        }).map(_.flatten)

        val visibleIds: Array[Int] = visible.map(_.map(_.id.get)).getOrElse(allChannels.map(_.id.get).toArray)

        val pageSize = this.config.projects.get[Int]("init-version-load")
        val p = page.getOrElse(1)
        val futureVersions = data.project.versions.sorted(
          ordering = _.createdAt.desc,
          filter = _.channelId inSetBind visibleIds,
          offset = pageSize * (p - 1),
          limit = pageSize)

        if (visibleNames.isDefined && visibleNames.get.toSet.equals(allChannels.map(_.name.toLowerCase).toSet)) {
          visibleNames = None
        }

        for {
          versions <- futureVersions
          r <- this.stats.projectViewed(request) { request =>
            Ok(views.list(data, request.scoped, allChannels, versions, visibleNames, p))
          }
        } yield {
          r
        }
      }
    }
  }

  /**
    * Shows the creation form for new versions on projects.
    *
    * @param author Owner of project
    * @param slug   Project slug
    * @return Version creation view
    */
  def showCreator(author: String, slug: String) = VersionEditAction(author, slug).async { request =>
    val data = request.data
    implicit val r = request.request
    data.project.channels.all.map { channels =>
      Ok(views.create(data, data.settings.forumSync, None, Some(channels.toSeq), showFileControls = true))
    }
  }

  /**
    * Uploads a new version for a project for further processing.
    *
    * @param author Owner name
    * @param slug   Project slug
    * @return Version create page (with meta)
    */
  def upload(author: String, slug: String) = VersionEditAction(author, slug).async { implicit request =>
    val call = self.showCreator(author, slug)
    val user = request.user

    val uploadData = this.factory.getUploadError(user)
      .map(error => Redirect(call).withError(error))
      .toLeft(())
      .flatMap(_ => PluginUpload.bindFromRequest().toRight(Redirect(call).withError("error.noFile")))

    EitherT.fromEither[Future](uploadData).flatMap { data =>
      //TODO: We should get rid of this try
      try {
        this.factory
          .processSubsequentPluginUpload(data, user, request.data.project)
          .leftMap(err => Redirect(call).withError(err))
      }
      catch {
        case e: InvalidPluginFileException =>
          EitherT.leftT[Future, PendingVersion](Redirect(call).withError(Option(e.getMessage).getOrElse("")))
      }
    }.map { pendingVersion =>
      pendingVersion.underlying.setAuthorId(user.id.getOrElse(-1))
      Redirect(self.showCreatorWithMeta(request.data.project.ownerName, slug, pendingVersion.underlying.versionString))
    }.merge
  }

  /**
    * Displays the "version create" page with the associated plugin meta-data.
    *
    * @param author        Owner name
    * @param slug          Project slug
    * @param versionString Version name
    * @return Version create view
    */
  def showCreatorWithMeta(author: String, slug: String, versionString: String) =
    UserLock(ShowProject(author, slug)).async { implicit request =>
      val success = OptionT.fromOption[Future](this.factory.getPendingVersion(author, slug, versionString))
        // Get pending version
        .flatMap(pendingVersion => pendingOrReal(author, slug).map(pendingVersion -> _))
        .semiFlatMap {
          case (pendingVersion, Left(pending)) =>
            Future.successful((None, ProjectData.of(request, pending), pendingVersion))
          case (pendingVersion, Right(real)) =>
            (real.channels.toSeq, ProjectData.of(real))
              .parMapN((channels, data) => (Some(channels), data, pendingVersion))
        }
        .map { case (channels, data, pendingVersion) =>
          Ok(views.create(data, data.settings.forumSync, Some(pendingVersion), channels, showFileControls = channels.isDefined))
        }

      success.getOrElse(Redirect(self.showCreator(author, slug)))
    }

  private def pendingOrReal(author: String, slug: String): OptionT[Future, Either[PendingProject, Project]] = {
    // Returns either a PendingProject or existing Project
    this.projects.withSlug(author, slug)
      .map[Either[PendingProject, Project]](Right.apply)
      .orElse(OptionT.fromOption[Future](this.factory.getPendingProject(author, slug)).map(Left.apply))
  }

  /**
    * Completes the creation of the specified pending version or project if
    * first version.
    *
    * @param author        Owner name
    * @param slug          Project slug
    * @param versionString Version name
    * @return New version view
    */
  def publish(author: String, slug: String, versionString: String) = {
    UserLock(ShowProject(author, slug)).async { implicit request =>
      // First get the pending Version
      this.factory.getPendingVersion(author, slug, versionString) match {
        case None =>
          // Not found
          Future.successful(Redirect(self.showCreator(author, slug)))
        case Some(pendingVersion) =>
          // Get submitted channel
          this.forms.VersionCreate.bindFromRequest.fold(
            hasErrors => {
              // Invalid channel
              val call = self.showCreatorWithMeta(author, slug, versionString)
              Future.successful(Redirect(call).withError(hasErrors.errors.head.message))
            },

            versionData => {
              // Channel is valid

              pendingVersion.channelName = versionData.channelName.trim
              pendingVersion.channelColor = versionData.color
              pendingVersion.createForumPost = versionData.forumPost

              // Check for pending project
              this.factory.getPendingProject(author, slug) match {
                case None =>
                  // No pending project, create version for existing project
<<<<<<< HEAD
                  withProjectAsync(author, slug) { project =>
                    project.channels.find {
                      equalsIgnoreCase(_.name, pendingVersion.channelName)
                    } flatMap {
                      case None => versionData.addTo(project)
                      case Some(channel) => Future.successful(Right(channel))
                    } flatMap { channelResult =>
                      channelResult.fold(
                        error => {
                          Future.successful(Redirect(self.showCreatorWithMeta(author, slug, versionString)).withError(error))
                        },
                        _ => {
                          // Update description
                          versionData.content.foreach { content =>
                            pendingVersion.underlying.setDescription(content.trim)
                          }

                          pendingVersion.complete.map { newVersion =>
                            if (versionData.recommended)
                              project.setRecommendedVersion(newVersion._1)
                            addUnstableTag(newVersion._1, versionData.unstable)

                            UserActionLogger.log(request, LoggedAction.VersionUploaded, newVersion._1.id.getOrElse(-1), "published", "null")

                            Redirect(self.show(author, slug, versionString))
                          }
=======
                  getProject(author, slug).flatMap { project =>
                    project.channels
                      .find(equalsIgnoreCase(_.name, pendingVersion.channelName))
                      .toRight(versionData.addTo(project))
                      .leftFlatMap(identity)
                      .semiFlatMap { _ =>
                        // Update description
                        versionData.content.foreach { content =>
                          pendingVersion.underlying.setDescription(content.trim)
>>>>>>> 6f780698
                        }

                        pendingVersion.complete.map { newVersion =>
                          if (versionData.recommended)
                            project.setRecommendedVersion(newVersion._1)
                          addUnstableTag(newVersion._1, versionData.unstable)
                          Redirect(self.show(author, slug, versionString))
                        }
                      }
                      .leftMap(error => Redirect(self.showCreatorWithMeta(author, slug, versionString)).withError(error))
                  }.merge
                case Some(pendingProject) =>
                  // Found a pending project, create it with first version
                  pendingProject.complete.map { created =>
                    UserActionLogger.log(request, LoggedAction.ProjectCreated, created._1.id.getOrElse(-1), "created", "null")
                    addUnstableTag(created._2, versionData.unstable)
                    Redirect(ShowProject(author, slug))
                  }
              }
            }
          )
      }
    }
  }

  private def addUnstableTag(version: Version, unstable: Boolean) = {
    if (unstable) {
      service.access(classOf[ProjectTag])
        .filter(t => t.name === "Unstable" && t.data === "").map { tagsWithVersion =>
        if (tagsWithVersion.isEmpty) {
          val tag = Tag(
            _versionIds = List(version.id.get),
            name = "Unstable",
            data = "",
            color = TagColors.Unstable
          )
          service.access(classOf[ProjectTag]).add(tag).flatMap { tag =>
            // requery the tag because it now includes the id
            service.access(classOf[ProjectTag]).filter(t => t.name === tag.name && t.data === tag.data).map(_.toList.head)
          } map { newTag =>
            version.addTag(newTag)
          }
        } else {
          val tag = tagsWithVersion.head
          tag.addVersionId(version.id.get)
          version.addTag(tag)
        }
      }
    }
  }

  /**
    * Deletes the specified version and returns to the version page.
    *
    * @param author        Owner name
    * @param slug          Project slug
    * @param versionString Version name
    * @return Versions page
    */
  def delete(author: String, slug: String, versionString: String) = {
    VersionEditAction(author, slug).async { implicit request =>
      implicit val r = request.request
      implicit val p = request.data.project
      getVersion(p, versionString).map { version =>
        this.projects.deleteVersion(version)
        UserActionLogger.log(request.request, LoggedAction.VersionDeleted, version.id.getOrElse(-1), "null", "")
        Redirect(self.showList(author, slug, None, None))
      }.merge
    }
  }

  /**
    * Sends the specified Project Version to the client.
    *
    * @param author        Project owner
    * @param slug          Project slug
    * @param versionString Version string
    * @return Sent file
    */
  def download(author: String, slug: String, versionString: String, token: Option[String]) = {
    ProjectAction(author, slug).async { implicit request =>
      val project = request.data.project
      implicit val r = request.request
      getVersion(project, versionString).semiFlatMap { version =>
        sendVersion(project, version, token)
      }.merge
    }
  }

  private def sendVersion(project: Project,
                          version: Version,
                          token: Option[String])
                         (implicit req: ProjectRequest[_]): Future[Result] = {
    checkConfirmation(project, version, token).flatMap { passed =>
      if (passed)
        _sendVersion(project, version)
      else
        Future.successful(
          Redirect(self.showDownloadConfirm(
            project.ownerName, project.slug, version.name, Some(UploadedFile.id), api = Some(false))))
    }
  }

  private def checkConfirmation(project: Project,
                                version: Version,
                                token: Option[String])
                               (implicit req: ProjectRequest[_]): Future[Boolean] = {
    if (version.isReviewed)
      return Future.successful(true)

    // check for confirmation
    OptionT
      .fromOption[Future](req.cookies.get(DownloadWarning.COOKIE).map(_.value).orElse(token))
      .flatMap { tkn =>
        this.warnings.find { warn =>
          (warn.token === tkn) &&
            (warn.versionId === version.id.get) &&
            (warn.address === InetString(StatTracker.remoteAddress)) &&
            warn.isConfirmed
        }
      }.exists { warn =>
        if (!warn.hasExpired) true
        else {
          warn.remove()
          false
        }
      }
  }

  private def _sendVersion(project: Project, version: Version)(implicit req: ProjectRequest[_]): Future[Result] = {
    this.stats.versionDownloaded(version) { implicit request =>
      Ok.sendPath(this.fileManager.getVersionDir(project.ownerName, project.name, version.name)
        .resolve(version.fileName))
    }
  }

  private val MultipleChoices = new Status(MULTIPLE_CHOICES)

  /**
    * Displays a confirmation view for downloading unreviewed versions. The
    * client is issued a unique token that will be checked once downloading to
    * ensure that they have landed on this confirmation before downloading the
    * version.
    *
    * @param author Project author
    * @param slug   Project slug
    * @param target Target version
    * @return       Confirmation view
    */
  def showDownloadConfirm(author: String,
                          slug: String,
                          target: String,
                          downloadType: Option[Int],
                          api: Option[Boolean]) = {
    ProjectAction(author, slug).async { request =>
      val dlType = downloadType.flatMap(i => DownloadTypes.values.find(_.id == i)).getOrElse(DownloadTypes.UploadedFile)
      implicit val r = request.request
      val project = request.data.project
      getVersion(project, target)
        .filterOrElse(v => !v.isReviewed, Redirect(ShowProject(author, slug)))
        .semiFlatMap { version =>
          // generate a unique "warning" object to ensure the user has landed
          // on the warning before downloading
          val token = UUID.randomUUID().toString
          val expiration = new Timestamp(new Date().getTime + this.config.security.get[Long]("unsafeDownload.maxAge"))
          val address = InetString(StatTracker.remoteAddress)
          // remove old warning attached to address
          this.warnings.removeAll(_.address === address)
          // create warning
          val warning = this.warnings.add(DownloadWarning(
            expiration = expiration,
            token = token,
            versionId = version.id.get,
            address = InetString(StatTracker.remoteAddress)))

          if (api.getOrElse(false)) {
            warning.map { warn =>
              MultipleChoices(Json.obj(
                "message" -> this.messagesApi("version.download.confirm.body.api").split('\n'),
                "post" ->  self.confirmDownload(author, slug, target, Some(dlType.id), token).absoluteURL(),
                "url" -> self.downloadJarById(project.pluginId, version.name, Some(token)).absoluteURL(),
                "token" -> token)
              )
            }
          } else {
            val userAgent = request.headers.get("User-Agent")
            var curl = false
            var wget = false
            userAgent.map(_.toLowerCase).foreach { ua =>
              curl = ua.startsWith("curl/")
              wget = ua.startsWith("wget/")
            }

            if (wget) {
              Future.successful(
                MultipleChoices(this.messagesApi("version.download.confirm.wget"))
                  .withHeaders("Content-Disposition" -> "inline; filename=\"README.txt\""))
            } else if (curl) {
              Future.successful(MultipleChoices(this.messagesApi("version.download.confirm.body.plain",
                self.confirmDownload(author, slug, target, Some(dlType.id), token).absoluteURL(),
                CSRF.getToken.get.value) + "\n")
                .withHeaders("Content-Disposition" -> "inline; filename=\"README.txt\""))
            } else {
              (warning, version.channel.map(_.isNonReviewed)).parMapN { (warn, nonReviewed) =>
                MultipleChoices(views.unsafeDownload(project, version, nonReviewed, dlType, token))
                  .withCookies(warn.cookie)
              }
            }
          }
        }.merge
    }
  }

  def confirmDownload(author: String, slug: String, target: String, downloadType: Option[Int], token: String) = {
    ProjectAction(author, slug) async { request =>
      implicit val r: OreRequest[_] = request.request
      getVersion(request.data.project, target)
        .filterOrElse(v => !v.isReviewed, Redirect(ShowProject(author, slug)))
        .flatMap(version => confirmDownload0(version.id.get, downloadType, token).toRight(Redirect(ShowProject(author, slug))))
        .map { dl =>
          dl.downloadType match {
            case UploadedFile =>
              Redirect(self.download(author, slug, target, Some(token)))
            case JarFile =>
              Redirect(self.downloadJar(author, slug, target, Some(token)))
            case SignatureFile =>
              // Note: Shouldn't get here in the first place since sig files
              // don't need confirmation, but added as a failsafe.
              Redirect(self.downloadSignature(author, slug, target))
            case _ =>
              throw new Exception("unknown download type: " + downloadType)
          }
        }
        .merge
    }
  }

  /**
    * Confirms the download and prepares the unsafe download.
    */
  private def confirmDownload0(versionId: Int, downloadType: Option[Int],token: String)(implicit requestHeader: Request[_]): OptionT[Future, UnsafeDownload] = {
    val addr = InetString(StatTracker.remoteAddress)
    val dlType = downloadType
      .flatMap(i => DownloadTypes.values.find(_.id == i))
      .getOrElse(DownloadTypes.UploadedFile)
    // find warning
    this.warnings.find { warn =>
      (warn.address === addr) &&
        (warn.token === token) &&
        (warn.versionId === versionId) &&
        !warn.isConfirmed &&
        (warn.downloadId === -1)
    }.filterNot { warn =>
      val isInvalid = warn.hasExpired
      // warning has expired
      if(isInvalid) warn.remove()

      isInvalid
    }.semiFlatMap { warn =>
      // warning confirmed and redirect to download
      val downloads = this.service.access[UnsafeDownload](classOf[UnsafeDownload])
      for {
        user <- this.users.current.value
        _ <- warn.setConfirmed()
        unsafeDownload <- downloads.add(UnsafeDownload(
          userId = user.flatMap(_.id),
          address = addr,
          downloadType = dlType))
        _ <- warn.setDownload(unsafeDownload)
      } yield unsafeDownload
    }
  }


  /**
    * Sends the specified project's current recommended version to the client.
    *
    * @param author Project owner
    * @param slug   Project slug
    * @return Sent file
    */
  def downloadRecommended(author: String, slug: String, token: Option[String]) = {
    ProjectAction(author, slug).async { implicit request =>
      val data = request.data
      data.project.recommendedVersion.flatMap { rv =>
        sendVersion(data.project, rv, token)
      }
    }
  }

  /**
    * Downloads the specified version as a JAR regardless of the original
    * uploaded file type.
    *
    * @param author         Project owner
    * @param slug           Project slug
    * @param versionString  Version name
    * @return               Sent file
    */
  def downloadJar(author: String, slug: String, versionString: String, token: Option[String]) = {
    ProjectAction(author, slug).async { implicit request =>
      val project = request.data.project
      implicit val r = request.request
      getVersion(project, versionString).semiFlatMap(version => sendJar(project, version, token)).merge
    }
  }

  private def sendJar(project: Project,
                      version: Version,
                      token: Option[String],
                      api: Boolean = false)
                     (implicit request: ProjectRequest[_]): Future[Result] = {
    if (project.visibility == VisibilityTypes.SoftDelete) {
      return Future.successful(NotFound)
    }
    checkConfirmation(project, version, token).flatMap { passed =>
      if (!passed)
        Future.successful(Redirect(self.showDownloadConfirm(
          project.ownerName, project.slug, version.name, Some(JarFile.id), api = Some(api))))
      else {
        val fileName = version.fileName
        val path = this.fileManager.getVersionDir(project.ownerName, project.name, version.name).resolve(fileName)
        project.owner.user.flatMap { projectOwner =>
          this.stats.versionDownloaded(version) { implicit request =>
            if (fileName.endsWith(".jar"))
              Ok.sendPath(path)
            else {
              val pluginFile = new PluginFile(path, signaturePath = null, projectOwner)
              val jarName = fileName.substring(0, fileName.lastIndexOf('.')) + ".jar"
              val jarPath = this.fileManager.env.tmp.resolve(project.ownerName).resolve(jarName)

              autoClose(pluginFile.newJarStream) { jarIn =>
                copy(jarIn, jarPath, StandardCopyOption.REPLACE_EXISTING)
              }{ e =>
                Logger.error("an error occurred while trying to send a plugin", e)
              }

              Ok.sendPath(jarPath, onClose = () => Files.delete(jarPath))
            }
          }
        }

      }
    }

  }

  /**
    * Downloads the Project's recommended version as a JAR regardless of the
    * original uploaded file type.
    *
    * @param author Project owner
    * @param slug   Project slug
    * @return       Sent file
    */
  def downloadRecommendedJar(author: String, slug: String, token: Option[String]) = {
    ProjectAction(author, slug).async { implicit request =>
      val data = request.data
      data.project.recommendedVersion.flatMap { rv =>
        sendJar(data.project, rv, token)
      }
    }
  }

  /**
    * Downloads the specified version as a JAR regardless of the original
    * uploaded file type.
    *
    * @param pluginId       Project unique plugin ID
    * @param versionString  Version name
    * @return               Sent file
    */
  def downloadJarById(pluginId: String, versionString: String, optToken: Option[String]) = {
    ProjectAction(pluginId).async { implicit request =>
      val project = request.data.project
      implicit val r = request.request
      getVersion(project, versionString).semiFlatMap { version =>
        optToken.map { token =>
          confirmDownload0(version.id.get, Some(JarFile.id), token)(request.request).value.flatMap { _ =>
            sendJar(project, version, optToken, api = true)
          }
        }.getOrElse(sendJar(project, version, optToken, api = true))
      }.merge
    }
  }

  /**
    * Downloads the Project's recommended version as a JAR regardless of the
    * original uploaded file type.
    *
    * @param pluginId Project unique plugin ID
    * @return         Sent file
    */
  def downloadRecommendedJarById(pluginId: String, token: Option[String]) = {
    ProjectAction(pluginId).async { implicit request =>
      val data = request.data
      data.project.recommendedVersion.flatMap { rv =>
        sendJar(data.project, rv, token, api = true)
      }
    }
  }

  /**
    * Sends the specified Project Version signature file to the client.
    *
    * @param author         Project owner
    * @param slug           Project slug
    * @param versionString  Version string
    * @return               Sent file
    */
  def downloadSignature(author: String, slug: String, versionString: String) = {
    ProjectAction(author, slug).async { implicit request =>
      val project = request.data.project
      implicit val r = request.request
      getVersion(project, versionString).map(sendSignatureFile(_, project)).merge
    }
  }

  /**
    * Downloads the signature file for the specified version.
    *
    * @param pluginId       Project unique plugin ID
    * @param versionString  Version name
    * @return               Sent file
    */
  def downloadSignatureById(pluginId: String, versionString: String) = ProjectAction(pluginId).async { implicit request =>
    val project = request.data.project
    implicit val r = request.request
    getVersion(project, versionString).map(sendSignatureFile(_, project)).merge
  }

  /**
    * Downloads the signature file for the Project's recommended version.
    *
    * @param author Project owner
    * @param slug   Project slug
    * @return       Sent file
    */
  def downloadRecommendedSignature(author: String, slug: String) = ProjectAction(author, slug) async { implicit request =>
    implicit val data = request.data
    implicit val r = request.request
    request.data.project.recommendedVersion.map(sendSignatureFile(_, request.data.project))
  }

  /**
    * Downloads the signature file for the Project's recommended version.
    *
    * @param pluginId Project unique plugin ID
    * @return         Sent file
    */
  def downloadRecommendedSignatureById(pluginId: String) = ProjectAction(pluginId).async { implicit request =>
    implicit val r = request.request
    request.data.project.recommendedVersion.map(sendSignatureFile(_, request.data.project))
  }

  private def sendSignatureFile(version: Version, project: Project)(implicit request: OreRequest[_]): Result = {
    if (project.visibility == VisibilityTypes.SoftDelete) {
      notFound
    } else {
      val path = this.fileManager.getVersionDir(project.ownerName, project.name, version.name).resolve(version.signatureFileName)
      if (notExists(path)) {
        Logger.warn("project version missing signature file")
        notFound
      } else
        Ok.sendPath(path)
    }
  }

}<|MERGE_RESOLUTION|>--- conflicted
+++ resolved
@@ -17,12 +17,8 @@
 import models.project._
 import models.viewhelper.{ProjectData, VersionData}
 import ore.permission.{EditVersions, ReviewProjects}
-<<<<<<< HEAD
-import ore.project.factory.{PendingProject, ProjectFactory}
-=======
 import ore.project.factory.TagAlias.ProjectTag
 import ore.project.factory.{PendingProject, PendingVersion, ProjectFactory}
->>>>>>> 6f780698
 import ore.project.io.DownloadTypes._
 import ore.project.io.{DownloadTypes, InvalidPluginFileException, PluginFile, PluginUpload}
 import ore.{OreConfig, OreEnv, StatTracker}
@@ -36,14 +32,11 @@
 import util.StringUtils._
 import util.syntax._
 import views.html.projects.{versions => views}
-<<<<<<< HEAD
 import _root_.views.html.helper
 import models.user.{UserActionLogger, LoggedAction}
 import ore.project.factory.TagAlias.ProjectTag
 import util.JavaUtils.autoClose
-=======
 import scala.concurrent.{ExecutionContext, Future}
->>>>>>> 6f780698
 
 import util.functional.{EitherT, OptionT}
 import util.instances.future._
@@ -101,21 +94,14 @@
   def saveDescription(author: String, slug: String, versionString: String) = {
     VersionEditAction(author, slug).async { request =>
       implicit val r = request.request
-<<<<<<< HEAD
-      implicit val data = request.data
-      implicit val p = data.project
-      withVersion(versionString) { version =>
-        val oldDescription = version.description.getOrElse("")
-        val newDescription = this.forms.VersionDescription.bindFromRequest.get.trim
-        version.setDescription(newDescription)
-        UserActionLogger.log(request.request, LoggedAction.VersionDescriptionEdited, version.id.getOrElse(-1), newDescription, oldDescription)
-=======
       val res = for {
         version <- getVersion(request.data.project, versionString)
         description <- bindFormEitherT[Future](this.forms.VersionDescription)(_ => BadRequest: Result)
       } yield {
-        version.setDescription(description.trim)
->>>>>>> 6f780698
+        val oldDescription = version.description.getOrElse("")
+        val newDescription = description.trim
+        version.setDescription(newDescription)
+        UserActionLogger.log(request.request, LoggedAction.VersionDescriptionEdited, version.id.getOrElse(-1), newDescription, oldDescription)
         Redirect(self.show(author, slug, versionString))
       }
 
@@ -134,16 +120,9 @@
   def setRecommended(author: String, slug: String, versionString: String) = {
     VersionEditAction(author, slug).async { implicit request =>
       implicit val r = request.request
-<<<<<<< HEAD
-      implicit val data = request.data
-      implicit val p = data.project
-      withVersion(versionString) { version =>
-        UserActionLogger.log(request.request, LoggedAction.VersionAsRecommended, version.id.getOrElse(-1), "recommended version", "listed version")
-        data.project.setRecommendedVersion(version)
-=======
       getVersion(request.data.project, versionString).map { version =>
         request.data.project.setRecommendedVersion(version)
->>>>>>> 6f780698
+        UserActionLogger.log(request.request, LoggedAction.VersionAsRecommended, version.id.getOrElse(-1), "recommended version", "listed version")
         Redirect(self.show(author, slug, versionString))
       }.merge
     }
@@ -161,16 +140,11 @@
     (AuthedProjectAction(author, slug, requireUnlock = true)
       andThen ProjectPermissionAction(ReviewProjects)).async { implicit request =>
       implicit val r = request.request
-<<<<<<< HEAD
-      implicit val p = project.project
-      withVersion(versionString) { version =>
-        UserActionLogger.log(request.request, LoggedAction.VersionApproved, version.id.getOrElse(-1), "approved", "unapproved")
-=======
       getVersion(request.data.project, versionString).map { version =>
->>>>>>> 6f780698
         version.setReviewed(reviewed = true)
         version.setReviewer(request.user)
         version.setApprovedAt(this.service.theTime)
+        UserActionLogger.log(request.request, LoggedAction.VersionApproved, version.id.getOrElse(-1), "approved", "unapproved")
         Redirect(self.show(author, slug, versionString))
       }.merge
     }
@@ -338,34 +312,6 @@
               this.factory.getPendingProject(author, slug) match {
                 case None =>
                   // No pending project, create version for existing project
-<<<<<<< HEAD
-                  withProjectAsync(author, slug) { project =>
-                    project.channels.find {
-                      equalsIgnoreCase(_.name, pendingVersion.channelName)
-                    } flatMap {
-                      case None => versionData.addTo(project)
-                      case Some(channel) => Future.successful(Right(channel))
-                    } flatMap { channelResult =>
-                      channelResult.fold(
-                        error => {
-                          Future.successful(Redirect(self.showCreatorWithMeta(author, slug, versionString)).withError(error))
-                        },
-                        _ => {
-                          // Update description
-                          versionData.content.foreach { content =>
-                            pendingVersion.underlying.setDescription(content.trim)
-                          }
-
-                          pendingVersion.complete.map { newVersion =>
-                            if (versionData.recommended)
-                              project.setRecommendedVersion(newVersion._1)
-                            addUnstableTag(newVersion._1, versionData.unstable)
-
-                            UserActionLogger.log(request, LoggedAction.VersionUploaded, newVersion._1.id.getOrElse(-1), "published", "null")
-
-                            Redirect(self.show(author, slug, versionString))
-                          }
-=======
                   getProject(author, slug).flatMap { project =>
                     project.channels
                       .find(equalsIgnoreCase(_.name, pendingVersion.channelName))
@@ -375,13 +321,13 @@
                         // Update description
                         versionData.content.foreach { content =>
                           pendingVersion.underlying.setDescription(content.trim)
->>>>>>> 6f780698
                         }
 
                         pendingVersion.complete.map { newVersion =>
                           if (versionData.recommended)
                             project.setRecommendedVersion(newVersion._1)
                           addUnstableTag(newVersion._1, versionData.unstable)
+                          UserActionLogger.log(request, LoggedAction.VersionUploaded, newVersion._1.id.getOrElse(-1), "published", "null")
                           Redirect(self.show(author, slug, versionString))
                         }
                       }
