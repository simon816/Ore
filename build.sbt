--- conflicted
+++ resolved
@@ -32,26 +32,16 @@
   "org.bouncycastle"      %   "bcpg-jdk15on"            %   "1.56",
   "javax.mail"            %   "mail"                    %   "1.4.7",
 
-<<<<<<< HEAD
   "com.vladsch.flexmark"  % "flexmark"                       %  "0.18.2",
   "com.vladsch.flexmark"  % "flexmark-ext-autolink"          %  "0.18.2",
   "com.vladsch.flexmark"  % "flexmark-ext-anchorlink"        %  "0.18.2",
   "com.vladsch.flexmark"  % "flexmark-ext-gfm-strikethrough" %  "0.18.2",
   "com.vladsch.flexmark"  % "flexmark-ext-gfm-tasklist"      %  "0.18.2",
   "com.vladsch.flexmark"  % "flexmark-ext-tables"            %  "0.18.2",
-  "com.vladsch.flexmark"  % "flexmark-ext-typographic"       %  "0.18.2"
-=======
-  "com.vladsch.flexmark"  % "flexmark"                       %  "0.18.0",
-  "com.vladsch.flexmark"  % "flexmark-ext-autolink"          %  "0.18.0",
-  "com.vladsch.flexmark"  % "flexmark-ext-anchorlink"        %  "0.18.0",
-  "com.vladsch.flexmark"  % "flexmark-ext-gfm-strikethrough" %  "0.18.0",
-  "com.vladsch.flexmark"  % "flexmark-ext-gfm-tasklist"      %  "0.18.0",
-  "com.vladsch.flexmark"  % "flexmark-ext-tables"            %  "0.18.0",
-  "com.vladsch.flexmark"  % "flexmark-ext-typographic"       %  "0.18.0",
+  "com.vladsch.flexmark"  % "flexmark-ext-typographic"       %  "0.18.2",
 
   "org.webjars"       % "jquery"       % "2.2.4",
   "org.webjars"       % "font-awesome" % "4.7.0",
   "org.webjars.bower" % "filesize"     % "3.2.1",
   "org.webjars.bower" % "sw-toolbox"   % "3.6.1"
->>>>>>> 382eb058
 )