--- conflicted
+++ resolved
@@ -18,13 +18,8 @@
   "com.typesafe.play"     %%  "play-slick"              %   "3.0.3",
   "com.typesafe.play"     %%  "play-slick-evolutions"   %   "3.0.3",
   "org.postgresql"        %   "postgresql"              %   "42.2.1",
-<<<<<<< HEAD
   "com.github.tminglei"   %%  "slick-pg"                %   "0.16.0",
-  "com.getsentry.raven"   %   "raven-logback"           %   "8.0.3",
-=======
-  "com.github.tminglei"   %%  "slick-pg"                %   "0.15.5",
   "io.sentry"             %   "sentry-logback"          %   "1.7.0",
->>>>>>> 312ab8d8
   "org.bouncycastle"      %   "bcprov-jdk15on"          %   "1.59",
   "org.bouncycastle"      %   "bcpkix-jdk15on"          %   "1.59",
   "org.bouncycastle"      %   "bcpg-jdk15on"            %   "1.59",
